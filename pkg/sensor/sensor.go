--- conflicted
+++ resolved
@@ -142,22 +142,6 @@
 	// Update perf
 	//
 
-<<<<<<< HEAD
-=======
-	eventAttrs := fs.getPerfEventAttrs()
-	filterMap := fs.getPerfFilters()
-	filters := make([]string, len(eventAttrs))
-
-	for i := range eventAttrs {
-		filters[i] = filterMap[uint16(eventAttrs[i].Config)]
-	}
-
-	glog.Infoln("Creating new perf session with:")
-	for i, ea := range eventAttrs {
-		glog.Infof("  filter='%s' eventAttr=%#v\n", filters[i], *ea)
-	}
-
->>>>>>> f637f6b0
 	// Stop old perf session
 	if s.monitor != nil {
 		glog.Info("Disabling existing perf session")
@@ -166,38 +150,25 @@
 	}
 
 	// Create a new perf session only if we have perf event config info
-<<<<<<< HEAD
 	if fs.len() > 0 {
-=======
-	if len(eventAttrs) > 0 {
 		var (
-			p   *perf.Perf
-			err error
+			monitor *perf.EventMonitor
+			err     error
 		)
 
->>>>>>> f637f6b0
 		//
 		// If a cgroup name is configured (can be "/"), then monitor
 		// that cgroup within the perf_event hierarchy. Otherwise,
 		// monitor all processes on the system.
 		//
-<<<<<<< HEAD
-		monitor, err := perf.NewEventMonitorWithCgroup("/docker", 0, 0, nil)
-=======
 		if len(config.Sensor.CgroupName) > 0 {
-			glog.Info("Creating new perf session on cgroup %s",
+			glog.Infof("Creating new event monitor on cgroup %s",
 				config.Sensor.CgroupName)
-
-			p, err = perf.NewWithCgroup(eventAttrs, filters,
-				config.Sensor.CgroupName)
+			monitor, err = perf.NewEventMonitorWithCgroup(config.Sensor.CgroupName, 0, 0, nil)
 		} else {
-			glog.Info("Creating system-wide perf session",
-				config.Sensor.CgroupName)
-
-			p, err = perf.New(eventAttrs, filters)
-		}
-
->>>>>>> f637f6b0
+			glog.Info("Createing new system-wide event monitor")
+			monitor, err = perf.NewEventMonitor(-1, 0, 0, nil)
+		}
 		if err != nil {
 			return err
 		}
